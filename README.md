--- conflicted
+++ resolved
@@ -16,7 +16,6 @@
 
 | Model type    | Batch-size | Learn-rate |Shuffle | epochs | Loss    | Accuracy | AP     | is_training |
 | ------------- |:----------:|:----------:|:------ |:------:|:-------:|:--------:|:------:|:----------- |
-<<<<<<< HEAD
 | cross-subject | 1          | 0.005      | True   | 200    | 0.123   |    0 %   | 0      | False       |
 | cross-subject | 20         | 0.001      | True   | 200    | 0.111   |    0 %   | 0      | False       |
 | cross-view    | 1          | 0.001      | True   | 200    | 0.113   |    0 %   | 0      | False       |
@@ -24,27 +23,15 @@
 | cross-view    | 1          | 0.0001     | True   | 200    | 0.11    |    0 %   | 0      | False       |
 | cross-subject | 1          | 0.0001     | True   | 200    | 0.1103  |    0 %   | 0      | False       |
 | cross-view    | 1          | 0.0001     | True   | 200    | 0.1101  |    0 %   | 0      | False       |
-=======
+
+#### RS
+
+| Model type    | Batch-size | Learn-rate |Shuffle | epochs | Loss    | Accuracy | AP     | is_training |
+| ------------- |:----------:|:----------:|:------ |:------:|:-------:|:--------:|:------:|:----------- |
 | cross-subject | 1          | 0.0005     | True   | 140    |  0.038  |  ~68 %   | 0.05   | True        |
 | cross-view    | 1          | 0.0005     | True   | 200    |  0.038  |  ~75 %   | 0.056  | True        |
 | cross-subject | 20         | 0.001      | True   | 200    |  0.060  |  ~40 %   | ~0     | True        |
 | cross-subject | 1          | 0.0001     | True   | 200    |  0.016  |  ~82 %   | 0.08   | True        |
 | cross-view    | 20         | 0.001      | True   | 200    |  0.1105 |   ~0 %   | 0      | False       |
 | cross-view    | 1          | 0.0001     | True   | 200    |  0.1102 |   ~0 %   | 0      | False       |
-| cross-subject | 1          | 0.00005    | True   | 200    |  0.012  |  ~83 %   | ~0.058 | True        |
->>>>>>> e2dd03c9
-
-### TODO
-
-| Model type    | Batch-size | Learn-rate |Shuffle | epochs | Loss    | Accuracy | AP     | is_training |
-| ------------- |:----------:|:----------:|:------ |:------:|:-------:|:--------:|:------:|:----------- |
-<<<<<<< HEAD
-| ------------- | ---------- | ---------- | ------ | ------ | ------- | -------- | ------ | ----------- |
-| cross-subject | 1          | 0.001/5 + 0.0005      | True   | 200    |         |   xx %   | x      |
-=======
-| cross-subject | 4          | 0.0005     | True   | 200    |         |          |        |             | 
-| cross-view    | 4          | 0.0005     | True   | 200    |         |          |        |             |
-| cross-view    | 1          | 0.0005     | True   | 200    |         |          |        |             |
->>>>>>> e2dd03c9
-
-Pre cross-subject scenar dotrenovat moznost batch_1_lr_001 s mensim LR, nakopirovat model nech mam aj original+| cross-subject | 1          | 0.00005    | True   | 200    |  0.012  |  ~83 %   | ~0.058 | True        |